--- conflicted
+++ resolved
@@ -7,6 +7,7 @@
 from reflex.base import Base as Base
 from reflex import compiler as compiler
 from reflex.compiler.utils import get_asset_path as get_asset_path
+from reflex.components import color as color
 from reflex.components import cond as cond
 from reflex.components import foreach as foreach
 from reflex.components import html as html
@@ -91,12 +92,9 @@
 from reflex.components.component import Component as Component
 from reflex.components.component import NoSSRComponent as NoSSRComponent
 from reflex.components.component import memo as memo
-<<<<<<< HEAD
 from reflex.components import chakra as chakra
-=======
-from reflex.components.core import color as color
->>>>>>> 1bf4e23b
 from reflex.components import el as el
+from reflex.components import next as next
 from reflex.components import radix as radix
 from reflex.components import recharts as recharts
 from reflex.components.moment.moment import MomentDelta as MomentDelta
